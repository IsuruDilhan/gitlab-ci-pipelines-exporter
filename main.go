--- conflicted
+++ resolved
@@ -32,13 +32,8 @@
 }
 
 var (
-<<<<<<< HEAD
-	listenAddress = flag.String("listen-address", ":8081", "Listening address")
+	listenAddress = flag.String("listen-address", ":8080", "Listening address")
 	configPath    = flag.String("config", "/etc/config.yml", "Config file path")
-=======
-	listenAddress = flag.String("listen-address", ":8080", "Listening address")
-	configPath    = flag.String("config", "~/.gitlab-ci-pipelines-exporter.yml", "Config file path")
->>>>>>> fa1d2f02
 )
 
 var (
