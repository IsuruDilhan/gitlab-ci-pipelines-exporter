# 🦊 gitlab-ci-pipelines-exporter

[![GoDoc](https://godoc.org/github.com/mvisonneau/gitlab-ci-pipelines-exporter?status.svg)](https://godoc.org/github.com/mvisonneau/gitlab-ci-pipelines-exporter/app)
[![Go Report Card](https://goreportcard.com/badge/github.com/mvisonneau/gitlab-ci-pipelines-exporter)](https://goreportcard.com/report/github.com/mvisonneau/gitlab-ci-pipelines-exporter)
[![Docker Pulls](https://img.shields.io/docker/pulls/mvisonneau/gitlab-ci-pipelines-exporter.svg)](https://hub.docker.com/r/mvisonneau/gitlab-ci-pipelines-exporter/)
[![Build Status](https://cloud.drone.io/api/badges/mvisonneau/gitlab-ci-pipelines-exporter/status.svg)](https://cloud.drone.io/mvisonneau/gitlab-ci-pipelines-exporter)
[![Coverage Status](https://coveralls.io/repos/github/mvisonneau/gitlab-ci-pipelines-exporter/badge.svg?branch=master)](https://coveralls.io/github/mvisonneau/gitlab-ci-pipelines-exporter?branch=master)

`gitlab-ci-pipelines-exporter` is a small binary (~10MB) that allows you to monitor your [GitLab CI pipelines](https://docs.gitlab.com/ee/ci/pipelines.html) with [Prometheus](https://prometheus.io/) or any monitoring solution supporting the [OpenMetrics](https://github.com/OpenObservability/OpenMetrics) format.

## TL:DR

Here is a [Grafana dashboard](https://grafana.com/grafana/dashboards/10620) I've been able to craft, using those metrics:

![grafana_dashboard](/docs/images/grafana_dashboard.png)

## Getting started

```bash
# Write your config file somewhere on disk
~$ cat <<EOF > $(pwd)/config.yml
# URL and Token with sufficient permissions to access your GitLab's projects
# pipelines informations
gitlab:
  url: https://gitlab.example.com
  token: xrN14n9-ywvAFxxxxxx

# Waiting time between polls for each projects
polling_interval_seconds: 30

# The list of the projects you want to monitor
projects:
  - name: foo/project
    refs: [master]
  - name: bar/project
    refs: [dev,master]

# Dynamically fetch projects to monitor using a wildcard
wildcards:
  - owner:
      name: foo
      kind: group
    refs: [master]
    search: 'bar' # optional
EOF

# If you have docker installed, it is as easy as :
~$ docker run -d \
   --name gitlab-ci-pipelines-exporter \
<<<<<<< HEAD
   -v /${PWD}/config.yml:/etc/config.yml \
   -p 8080:80 \
=======
   -v $(pwd)/config.yml:/etc/config.yml \
   -p 8080:8080 \
>>>>>>> dea1c504
   mvisonneau/gitlab-ci-pipelines-exporter:latest \
   -config /etc/config.yml
```

You should then be able to see the following logs

```bash
~$ docker logs -f gitlab-ci-pipelines-exporter
2018/09/21 12:44:05 -> Starting exporter
2018/09/21 12:44:05 -> Polling https://gitlab.example.com every 30s
2018/09/21 12:44:05 -> Listing all projects using search pattern : 'bar' with owner 'foo' (group)
2018/09/21 12:44:05 -> Found project : foo/bar
2018/09/21 12:44:05 -> 3 project(s) configured with a total of 4 refs
2018/09/21 12:44:05 --> Polling ID: 1 | foo/project:master
2018/09/21 12:44:05 --> Polling ID: 2 | bar/project:dev
2018/09/21 12:44:05 --> Polling ID: 2 | bar/project:master
2018/09/21 12:44:05 --> Polling ID: 3 | foo/bar:master
```

And this is an example of the metrics you should expect to retrieve

```
~$ curl -s localhost:8080/metrics | grep gitlab_ci_pipeline
# HELP gitlab_ci_pipeline_last_run_duration_seconds Duration of last pipeline run
# TYPE gitlab_ci_pipeline_last_run_duration_seconds gauge
gitlab_ci_pipeline_last_run_duration_seconds{project="bar/project",ref="master"} 676
gitlab_ci_pipeline_last_run_duration_seconds{project="foo/project",ref="master"} 33
gitlab_ci_pipeline_last_run_duration_seconds{project="bar/project",ref="dev"} 701
gitlab_ci_pipeline_last_run_duration_seconds{project="foo/bar",ref="master"} 570
# HELP gitlab_ci_pipeline_run_count GitLab CI pipeline run count
# TYPE gitlab_ci_pipeline_run_count counter
gitlab_ci_pipeline_run_count{project="bar/project",ref="master"} 0
gitlab_ci_pipeline_run_count{project="foo/project",ref="master"} 0
gitlab_ci_pipeline_run_count{project="bar/project",ref="dev"} 0
gitlab_ci_pipeline_run_count{project="foo/bar",ref="master"} 0
# HELP gitlab_ci_pipeline_status GitLab CI pipeline current status
# TYPE gitlab_ci_pipeline_status gauge
gitlab_ci_pipeline_status{project="bar/project",ref="master",status="failed"} 0
gitlab_ci_pipeline_status{project="bar/project",ref="master",status="running"} 0
gitlab_ci_pipeline_status{project="bar/project",ref="master",status="success"} 1
gitlab_ci_pipeline_status{project="foo/project",ref="master",status="failed"} 0
gitlab_ci_pipeline_status{project="bar/project",ref="dev",status="running"} 0
gitlab_ci_pipeline_status{project="bar/project",ref="dev",status="success"} 1
gitlab_ci_pipeline_status{project="foo/bar",ref="master",status="running"} 0
gitlab_ci_pipeline_status{project="foo/bar",ref="master",status="success"} 1
# HELP gitlab_ci_pipeline_time_since_last_run_seconds Elapsed time since most recent GitLab CI pipeline run.
# TYPE gitlab_ci_pipeline_time_since_last_run_seconds gauge
gitlab_ci_pipeline_time_since_last_run_seconds{project="bar/project",ref="master"} 87627
gitlab_ci_pipeline_time_since_last_run_seconds{project="foo/project",ref="master"} 29531
gitlab_ci_pipeline_time_since_last_run_seconds{project="bar/project",ref="dev"} 2950
gitlab_ci_pipeline_time_since_last_run_seconds{project="foo/bar",ref="master"} 2951
```

## Usage

```
~$ gitlab-ci-pipelines-exporter -h
Usage of .gitlab-ci-pipelines-exporter:
  -config string
    	Config file path (default "~/.gitlab-ci-pipelines-exporter.yml")
  -listen-address string
    	Listening address (default ":8080")
```

## HELM

If you want to make it run on [kubernetes](https://kubernetes.io/), there is a [helm chart](https://docs.helm.sh/) for that!

```
~$ git clone git@github.com:mvisonneau/gitlab-ci-pipelines-exporter.git
~$ cd gitlab-ci-pipelines-exporter/charts
~$ cat <<EOF > values.yml
config:
  gitlab:
    url: https://gitlab.example.com
    token: xrN14n9-ywvAFxxxxxx
  polling_interval_seconds: 30
  projects:
    - name: foo/project
      refs: [master]
    - name: bar/project
      refs: [dev,master]
  wildcards:
    - owner:
        name: foo
        kind: group
      refs: [master]
      search: 'bar' # optional
EOF
~$ helm package gitlab-ci-pipelines-exporter
~$ helm upgrade -i gitlab-ci-pipelines-exporter ./gitlab-ci-pipelines-exporter-0.0.0.tgz -f values.yml
```

## Develop / Test

If you use docker, you can easily get started using :

```bash
~$ make dev-env
# You should then be able to use go commands to work onto the project, eg:
~docker$ make fmt
~docker$ gitlab-ci-pipelines-exporter
```

## Contribute

Contributions are more than welcome! Feel free to submit a [PR](https://github.com/mvisonneau/gitlab-ci-pipelines-exporter/pulls).<|MERGE_RESOLUTION|>--- conflicted
+++ resolved
@@ -47,13 +47,8 @@
 # If you have docker installed, it is as easy as :
 ~$ docker run -d \
    --name gitlab-ci-pipelines-exporter \
-<<<<<<< HEAD
    -v /${PWD}/config.yml:/etc/config.yml \
    -p 8080:80 \
-=======
-   -v $(pwd)/config.yml:/etc/config.yml \
-   -p 8080:8080 \
->>>>>>> dea1c504
    mvisonneau/gitlab-ci-pipelines-exporter:latest \
    -config /etc/config.yml
 ```
